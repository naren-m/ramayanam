--- conflicted
+++ resolved
@@ -30,13 +30,10 @@
 from api.controllers.chat_controller import chat_blueprint
 app.register_blueprint(chat_blueprint, url_prefix='/api/chat')
 
-<<<<<<< HEAD
 # Register knowledge graph blueprint
 from api.controllers.kg_controller import kg_blueprint
 app.register_blueprint(kg_blueprint, url_prefix='/api/kg')
 
-# Serve React app
-=======
 # Health check endpoint for testing - MUST be before catch-all route
 @app.route('/health')
 def health_check():
@@ -44,7 +41,6 @@
     return {'status': 'healthy', 'service': 'ramayanam-api'}, 200
 
 # Serve React app - MUST be last (catch-all route)
->>>>>>> 7ae423de
 @app.route('/')
 @app.route('/<path:path>')
 def serve_react_app(path=''):
