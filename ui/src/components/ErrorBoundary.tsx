<<<<<<< HEAD
import React, { Component, ReactNode } from 'react';
=======
import React, { Component, ErrorInfo, ReactNode } from 'react';
>>>>>>> 7ae423de

interface Props {
  children: ReactNode;
}

interface State {
  hasError: boolean;
  error?: Error;
}

class ErrorBoundary extends Component<Props, State> {
  constructor(props: Props) {
    super(props);
    this.state = { hasError: false };
  }

  static getDerivedStateFromError(error: Error): State {
    return { hasError: true, error };
  }

<<<<<<< HEAD
  componentDidCatch(error: Error, errorInfo: React.ErrorInfo) {
=======
  componentDidCatch(error: Error, errorInfo: ErrorInfo) {
>>>>>>> 7ae423de
    console.error('ErrorBoundary caught an error:', error, errorInfo);
  }

  render() {
    if (this.state.hasError) {
      return (
<<<<<<< HEAD
        <div className="min-h-screen flex items-center justify-center bg-gray-50 dark:bg-gray-900">
          <div className="max-w-md w-full bg-white dark:bg-gray-800 shadow-lg rounded-lg p-6">
            <div className="text-center">
              <div className="mx-auto flex items-center justify-center h-12 w-12 rounded-full bg-red-100 dark:bg-red-900">
                <svg className="h-6 w-6 text-red-600 dark:text-red-400" fill="none" viewBox="0 0 24 24" stroke="currentColor">
                  <path strokeLinecap="round" strokeLinejoin="round" strokeWidth={2} d="M12 9v2m0 4h.01m-6.938 4h13.856c1.54 0 2.502-1.667 1.732-2.5L13.732 4c-.77-.833-1.996-.833-2.464 0L3.34 16.5c-.77.833.192 2.5 1.732 2.5z" />
                </svg>
              </div>
              <h3 className="mt-4 text-lg font-medium text-gray-900 dark:text-gray-100">
                Something went wrong
              </h3>
              <p className="mt-2 text-sm text-gray-500 dark:text-gray-400">
                An error occurred while rendering this component. Please refresh the page and try again.
              </p>
              <div className="mt-6">
                <button
                  onClick={() => window.location.reload()}
                  className="inline-flex items-center px-4 py-2 border border-transparent text-sm font-medium rounded-md shadow-sm text-white bg-orange-600 hover:bg-orange-700 focus:outline-none focus:ring-2 focus:ring-offset-2 focus:ring-orange-500"
                >
                  Refresh Page
                </button>
              </div>
=======
        <div 
          className="min-h-screen flex items-center justify-center bg-gray-50 dark:bg-gray-900"
          data-testid="error-boundary"
        >
          <div className="max-w-md w-full mx-auto text-center p-6">
            <div className="bg-red-50 dark:bg-red-900/20 border border-red-200 dark:border-red-700 rounded-lg p-6">
              <h2 className="text-lg font-semibold text-red-800 dark:text-red-200 mb-2">
                Something went wrong
              </h2>
              <p className="text-red-600 dark:text-red-300 mb-4">
                An unexpected error occurred. Please refresh the page to try again.
              </p>
              <button
                onClick={() => window.location.reload()}
                className="px-4 py-2 bg-red-600 text-white rounded-lg hover:bg-red-700 transition-colors"
              >
                Refresh Page
              </button>
>>>>>>> 7ae423de
            </div>
          </div>
        </div>
      );
    }

    return this.props.children;
  }
}

export default ErrorBoundary;<|MERGE_RESOLUTION|>--- conflicted
+++ resolved
@@ -1,8 +1,4 @@
-<<<<<<< HEAD
-import React, { Component, ReactNode } from 'react';
-=======
 import React, { Component, ErrorInfo, ReactNode } from 'react';
->>>>>>> 7ae423de
 
 interface Props {
   children: ReactNode;
@@ -23,19 +19,17 @@
     return { hasError: true, error };
   }
 
-<<<<<<< HEAD
-  componentDidCatch(error: Error, errorInfo: React.ErrorInfo) {
-=======
   componentDidCatch(error: Error, errorInfo: ErrorInfo) {
->>>>>>> 7ae423de
     console.error('ErrorBoundary caught an error:', error, errorInfo);
   }
 
   render() {
     if (this.state.hasError) {
       return (
-<<<<<<< HEAD
-        <div className="min-h-screen flex items-center justify-center bg-gray-50 dark:bg-gray-900">
+        <div 
+          className="min-h-screen flex items-center justify-center bg-gray-50 dark:bg-gray-900"
+          data-testid="error-boundary"
+        >
           <div className="max-w-md w-full bg-white dark:bg-gray-800 shadow-lg rounded-lg p-6">
             <div className="text-center">
               <div className="mx-auto flex items-center justify-center h-12 w-12 rounded-full bg-red-100 dark:bg-red-900">
@@ -57,26 +51,6 @@
                   Refresh Page
                 </button>
               </div>
-=======
-        <div 
-          className="min-h-screen flex items-center justify-center bg-gray-50 dark:bg-gray-900"
-          data-testid="error-boundary"
-        >
-          <div className="max-w-md w-full mx-auto text-center p-6">
-            <div className="bg-red-50 dark:bg-red-900/20 border border-red-200 dark:border-red-700 rounded-lg p-6">
-              <h2 className="text-lg font-semibold text-red-800 dark:text-red-200 mb-2">
-                Something went wrong
-              </h2>
-              <p className="text-red-600 dark:text-red-300 mb-4">
-                An unexpected error occurred. Please refresh the page to try again.
-              </p>
-              <button
-                onClick={() => window.location.reload()}
-                className="px-4 py-2 bg-red-600 text-white rounded-lg hover:bg-red-700 transition-colors"
-              >
-                Refresh Page
-              </button>
->>>>>>> 7ae423de
             </div>
           </div>
         </div>
